--- conflicted
+++ resolved
@@ -111,17 +111,12 @@
             }
 
             var listenerLog = _logs.Create($"test-{target.AsString()}-{_helpers.Timestamp}.log", LogType.TestLog.ToString(), timestamp: true);
-<<<<<<< HEAD
             var (transport, listener, listenerTmpFile) = _listenerFactory.Create(target.ToRunMode(),
-                log:_mainLog,
+                log: _mainLog,
                 testLog: listenerLog,
                 isSimulator: isSimulator,
                 autoExit: true,
-                xmlOutput: true, // cli always uses xml
-                useTcpTunnel: _useTcpTunnel);
-=======
-            var (transport, listener, listenerTmpFile) = _listenerFactory.Create(target.ToRunMode(), _mainLog, listenerLog, isSimulator, true, false);
->>>>>>> 1900a296
+                xmlOutput: true); // cli always uses xml
 
             // Initialize has to be called before we try to get Port (internal implementation of the listener says so)
             // TODO: Improve this to not get into a broken state - it was really hard to debug when I moved this lower
